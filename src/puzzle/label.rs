pub trait Label<Piece>
where
    Piece: Into<u64>,
{
    fn position_label(width: usize, height: usize, x: usize, y: usize) -> usize;
<<<<<<< HEAD
    fn piece_label(width: usize, height: usize, piece: Piece) -> usize {
        let piece = piece.into() as usize;
        let p = if piece == 0 { width * height } else { piece } - 1;
        Self::position_label(width, height, p % width, p / width)
    }
=======
    fn piece_label(width: usize, height: usize, piece: Piece) -> usize;
    fn num_labels(width: usize, height: usize) -> usize;
>>>>>>> 32461271
}

pub struct Rows;
pub struct Columns;
pub struct RowsSetwise;
pub struct ColumnsSetwise;

impl<Piece> Label<Piece> for Rows
where
    Piece: Into<u64>,
{
    fn position_label(width: usize, _height: usize, x: usize, y: usize) -> usize {
        x + width * y
    }
<<<<<<< HEAD
=======

    fn piece_label(width: usize, height: usize, piece: Piece) -> usize {
        let p = piece.into() as usize;
        if p == 0 {
            width * height - 1
        } else {
            p - 1
        }
    }

    fn num_labels(width: usize, height: usize) -> usize {
        width * height
    }
>>>>>>> 32461271
}

impl<Piece> Label<Piece> for Columns
where
    Piece: Into<u64>,
{
    fn position_label(_width: usize, height: usize, x: usize, y: usize) -> usize {
        y + height * x
    }

    fn piece_label(width: usize, height: usize, piece: Piece) -> usize {
        Rows::piece_label(width, height, piece)
    }

    fn num_labels(width: usize, height: usize) -> usize {
        width * height
    }
}

impl<Piece> Label<Piece> for RowsSetwise
where
    Piece: Into<u64>,
{
    fn position_label(width: usize, height: usize, x: usize, y: usize) -> usize {
        if (x, y) == (width - 1, height - 1) {
            height
        } else {
            y
        }
    }
<<<<<<< HEAD
=======

    fn piece_label(width: usize, height: usize, piece: Piece) -> usize {
        let p = piece.into() as usize;
        if p == 0 {
            height
        } else {
            p / width
        }
    }

    fn num_labels(_width: usize, height: usize) -> usize {
        height + 1
    }
>>>>>>> 32461271
}

impl<Piece> Label<Piece> for ColumnsSetwise
where
    Piece: Into<u64>,
{
    fn position_label(width: usize, height: usize, x: usize, y: usize) -> usize {
        if (x, y) == (width - 1, height - 1) {
            width
        } else {
            x
        }
    }
}

#[cfg(test)]
mod tests {
    use crate::puzzle::label::{Columns, ColumnsSetwise, Label, Rows, RowsSetwise};

    #[test]
    fn test_rows() {
        let pos = (0..12)
            .map(|i| <Rows as Label<u64>>::position_label(4, 3, i % 4, i / 4))
            .collect::<Vec<_>>();
        let piece = (0..12)
            .map(|i: u64| Rows::piece_label(4, 3, i))
            .collect::<Vec<_>>();
        assert_eq!(pos, vec![0, 1, 2, 3, 4, 5, 6, 7, 8, 9, 10, 11]);
        assert_eq!(piece, vec![11, 0, 1, 2, 3, 4, 5, 6, 7, 8, 9, 10]);
    }

    #[test]
    fn test_columns() {
        let pos = (0..12)
            .map(|i| <Columns as Label<u64>>::position_label(4, 3, i % 4, i / 4))
            .collect::<Vec<_>>();
        let piece = (0..12)
            .map(|i: u64| Columns::piece_label(4, 3, i))
            .collect::<Vec<_>>();
        assert_eq!(pos, vec![0, 3, 6, 9, 1, 4, 7, 10, 2, 5, 8, 11]);
        assert_eq!(piece, vec![11, 0, 1, 2, 3, 4, 5, 6, 7, 8, 9, 10]);
    }

    #[test]
    fn test_rows_setwise() {
        let pos = (0..12)
            .map(|i| <RowsSetwise as Label<u64>>::position_label(4, 3, i % 4, i / 4))
            .collect::<Vec<_>>();
        let piece = (0..12)
            .map(|i: u64| RowsSetwise::piece_label(4, 3, i))
            .collect::<Vec<_>>();
        assert_eq!(pos, vec![0, 0, 0, 0, 1, 1, 1, 1, 2, 2, 2, 3]);
        assert_eq!(piece, vec![3, 0, 0, 0, 0, 1, 1, 1, 1, 2, 2, 2]);
    }

    #[test]
    fn test_columns_setwise() {
        let pos = (0..12)
            .map(|i| <ColumnsSetwise as Label<u64>>::position_label(4, 3, i % 4, i / 4))
            .collect::<Vec<_>>();
        let piece = (0..12)
            .map(|i: u64| ColumnsSetwise::piece_label(4, 3, i))
            .collect::<Vec<_>>();
        assert_eq!(pos, vec![0, 1, 2, 3, 0, 1, 2, 3, 0, 1, 2, 4]);
        assert_eq!(piece, vec![4, 0, 1, 2, 3, 0, 1, 2, 3, 0, 1, 2]);
    }

    fn num_labels(width: usize, _height: usize) -> usize {
        width + 1
    }
}<|MERGE_RESOLUTION|>--- conflicted
+++ resolved
@@ -3,16 +3,13 @@
     Piece: Into<u64>,
 {
     fn position_label(width: usize, height: usize, x: usize, y: usize) -> usize;
-<<<<<<< HEAD
     fn piece_label(width: usize, height: usize, piece: Piece) -> usize {
         let piece = piece.into() as usize;
         let p = if piece == 0 { width * height } else { piece } - 1;
         Self::position_label(width, height, p % width, p / width)
     }
-=======
-    fn piece_label(width: usize, height: usize, piece: Piece) -> usize;
+
     fn num_labels(width: usize, height: usize) -> usize;
->>>>>>> 32461271
 }
 
 pub struct Rows;
@@ -27,22 +24,10 @@
     fn position_label(width: usize, _height: usize, x: usize, y: usize) -> usize {
         x + width * y
     }
-<<<<<<< HEAD
-=======
-
-    fn piece_label(width: usize, height: usize, piece: Piece) -> usize {
-        let p = piece.into() as usize;
-        if p == 0 {
-            width * height - 1
-        } else {
-            p - 1
-        }
-    }
 
     fn num_labels(width: usize, height: usize) -> usize {
         width * height
     }
->>>>>>> 32461271
 }
 
 impl<Piece> Label<Piece> for Columns
@@ -73,22 +58,10 @@
             y
         }
     }
-<<<<<<< HEAD
-=======
-
-    fn piece_label(width: usize, height: usize, piece: Piece) -> usize {
-        let p = piece.into() as usize;
-        if p == 0 {
-            height
-        } else {
-            p / width
-        }
-    }
 
     fn num_labels(_width: usize, height: usize) -> usize {
         height + 1
     }
->>>>>>> 32461271
 }
 
 impl<Piece> Label<Piece> for ColumnsSetwise
@@ -101,6 +74,10 @@
         } else {
             x
         }
+    }
+
+    fn num_labels(width: usize, _height: usize) -> usize {
+        width + 1
     }
 }
 
@@ -155,8 +132,4 @@
         assert_eq!(pos, vec![0, 1, 2, 3, 0, 1, 2, 3, 0, 1, 2, 4]);
         assert_eq!(piece, vec![4, 0, 1, 2, 3, 0, 1, 2, 3, 0, 1, 2]);
     }
-
-    fn num_labels(width: usize, _height: usize) -> usize {
-        width + 1
-    }
 }